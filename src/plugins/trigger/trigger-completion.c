/*
 * trigger-completion.c - completion for trigger commands
 *
 * Copyright (C) 2014-2016 Sébastien Helleu <flashcode@flashtux.org>
 *
 * This file is part of WeeChat, the extensible chat client.
 *
 * WeeChat is free software; you can redistribute it and/or modify
 * it under the terms of the GNU General Public License as published by
 * the Free Software Foundation; either version 3 of the License, or
 * (at your option) any later version.
 *
 * WeeChat is distributed in the hope that it will be useful,
 * but WITHOUT ANY WARRANTY; without even the implied warranty of
 * MERCHANTABILITY or FITNESS FOR A PARTICULAR PURPOSE.  See the
 * GNU General Public License for more details.
 *
 * You should have received a copy of the GNU General Public License
 * along with WeeChat.  If not, see <http://www.gnu.org/licenses/>.
 */

#include <stdlib.h>
#include <stdio.h>
#include <string.h>

#include "../weechat-plugin.h"
#include "trigger.h"
#include "trigger-config.h"


/*
 * Adds triggers to completion list.
 */

int
trigger_completion_triggers_cb (const void *pointer, void *data,
                                const char *completion_item,
                                struct t_gui_buffer *buffer,
                                struct t_gui_completion *completion)
{
    struct t_trigger *ptr_trigger;

    /* make C compiler happy */
    (void) pointer;
    (void) data;
    (void) completion_item;
    (void) buffer;

    for (ptr_trigger = triggers; ptr_trigger;
         ptr_trigger = ptr_trigger->next_trigger)
    {
        weechat_hook_completion_list_add (completion, ptr_trigger->name,
                                          0, WEECHAT_LIST_POS_SORT);
    }

    return WEECHAT_RC_OK;
}

/*
 * Adds default triggers to completion list.
 */

int
trigger_completion_triggers_default_cb (const void *pointer, void *data,

                                        const char *completion_item,
                                        struct t_gui_buffer *buffer,
                                        struct t_gui_completion *completion)
{
    int i;

    /* make C compiler happy */
    (void) pointer;
    (void) data;
    (void) completion_item;
    (void) buffer;

    for (i = 0; trigger_config_default_list[i][0]; i++)
    {
        weechat_hook_completion_list_add (completion,
                                          trigger_config_default_list[i][0],
                                          0, WEECHAT_LIST_POS_SORT);
    }

    return WEECHAT_RC_OK;
}

/*
 * Adds options for triggers to completion list.
 */

int
trigger_completion_options_cb (const void *pointer, void *data,
                               const char *completion_item,
                               struct t_gui_buffer *buffer,
                               struct t_gui_completion *completion)
{
    int i;

    /* make C compiler happy */
    (void) pointer;
    (void) data;
    (void) completion_item;
    (void) buffer;

    for (i = 0; i < TRIGGER_NUM_OPTIONS; i++)
    {
        weechat_hook_completion_list_add (completion,
                                          trigger_option_string[i],
                                          0, WEECHAT_LIST_POS_SORT);
    }

    return WEECHAT_RC_OK;
}

/*
 * Adds value of a trigger option to completion list.
 */

int
trigger_completion_option_value_cb (const void *pointer, void *data,
                                    const char *completion_item,
                                    struct t_gui_buffer *buffer,
                                    struct t_gui_completion *completion)
{
    const char *args;
    char **argv;
    int argc, index_option;
    struct t_trigger *ptr_trigger;

    /* make C compiler happy */
    (void) pointer;
    (void) data;
    (void) completion_item;
    (void) buffer;

    args = weechat_hook_completion_get_string (completion, "args");
    if (!args)
        return WEECHAT_RC_OK;

    argv = weechat_string_split (args, " ", 0, 0, &argc);
    if (!argv)
        return WEECHAT_RC_OK;

    if (argc >= 3)
    {
        ptr_trigger = trigger_search (argv[1]);
        if (ptr_trigger)
        {
            if (weechat_strcasecmp (argv[2], "name") == 0)
            {
                weechat_hook_completion_list_add (completion,
                                                  ptr_trigger->name,
                                                  0,
                                                  WEECHAT_LIST_POS_BEGINNING);
            }
            else
            {
                index_option = trigger_search_option (argv[2]);
                if (index_option >= 0)
                {
                    weechat_hook_completion_list_add (completion,
                                                      weechat_config_string (ptr_trigger->options[index_option]),
                                                      0,
                                                      WEECHAT_LIST_POS_BEGINNING);
                }
            }
        }
    }

    weechat_string_free_split (argv);

    return WEECHAT_RC_OK;
}

/*
 * Adds hooks for triggers to completion list.
 */

int
trigger_completion_hooks_cb (const void *pointer, void *data,
                             const char *completion_item,
                             struct t_gui_buffer *buffer,
                             struct t_gui_completion *completion)
{
    int i;

    /* make C compiler happy */
    (void) pointer;
    (void) data;
    (void) completion_item;
    (void) buffer;

    for (i = 0; i < TRIGGER_NUM_HOOK_TYPES; i++)
    {
        weechat_hook_completion_list_add (completion,
                                          trigger_hook_type_string[i],
                                          0, WEECHAT_LIST_POS_END);
    }

    return WEECHAT_RC_OK;
}

/*
 * Adds hooks for filtering triggers to completion list.
 */

int
trigger_completion_hooks_filter_cb (const void *pointer, void *data,
                                    const char *completion_item,
                                    struct t_gui_buffer *buffer,
                                    struct t_gui_completion *completion)
{
    int i;
    char str_hook[128];

    /* make C compiler happy */
    (void) pointer;
    (void) data;
    (void) completion_item;
    (void) buffer;

    for (i = 0; i < TRIGGER_NUM_HOOK_TYPES; i++)
    {
        snprintf (str_hook, sizeof (str_hook),
                  "@%s", trigger_hook_type_string[i]);
        weechat_hook_completion_list_add (completion, str_hook,
                                          0, WEECHAT_LIST_POS_END);
    }

    return WEECHAT_RC_OK;
}

/*
 * Adds a word with quotes around to completion list.
 */

void
trigger_completion_add_quoted_word (struct t_gui_completion *completion,
                                    const char *word)
{
    char *temp;
    int length;

    length = 1 + strlen (word) + 1 + 1;
    temp = malloc (length);
    if (!temp)
        return;

    snprintf (temp, length, "\"%s\"", word);
    weechat_hook_completion_list_add (completion, temp, 0,
                                      WEECHAT_LIST_POS_END);

    free (temp);
}

/*
 * Adds a default string to completion list, depending on hook type.
 *
 * If split is not NULL, the default string found is split using this separator,
 * and therefore many words can be added to completion list.
 */

void
trigger_completion_add_default_for_hook (struct t_gui_completion *completion,
                                         char *default_strings[], char *split)
{
    const char *args;
    char **argv, **items;
    int argc, num_items, type, i;

    args = weechat_hook_completion_get_string (completion, "args");
    if (!args)
        return;

    argv = weechat_string_split (args, " ", 0, 0, &argc);
    if (!argv)
        return;

    if (argc >= 3)
    {
        type = trigger_search_hook_type (argv[2]);
        if (type >= 0)
        {
            if (default_strings[type][0] && split && split[0])
            {
                items = weechat_string_split (default_strings[type], split,
                                              0, 0, &num_items);
                if (items)
                {
                    for (i = 0; i < num_items; i++)
                    {
                        trigger_completion_add_quoted_word (completion,
                                                            items[i]);
                    }
                    weechat_string_free_split (items);
                }
            }
            else
            {
                trigger_completion_add_quoted_word (completion,
                                                    default_strings[type]);
            }
        }
    }

    weechat_string_free_split (argv);
}

/*
 * Adds default arguments for hook to completion list.
 */

int
trigger_completion_hook_arguments_cb (const void *pointer, void *data,
                                      const char *completion_item,
                                      struct t_gui_buffer *buffer,
                                      struct t_gui_completion *completion)
{
    /* make C compiler happy */
    (void) pointer;
    (void) data;
    (void) completion_item;
    (void) buffer;

    trigger_completion_add_default_for_hook (completion,
                                             trigger_hook_default_arguments,
                                             NULL);
    weechat_hook_completion_list_add (completion, "\"\"", 0,
                                      WEECHAT_LIST_POS_END);

    return WEECHAT_RC_OK;
}

/*
 * Adds default conditions for hook to completion list.
 */

int
trigger_completion_hook_conditions_cb (const void *pointer, void *data,
                                       const char *completion_item,
                                       struct t_gui_buffer *buffer,
                                       struct t_gui_completion *completion)
{
    /* make C compiler happy */
    (void) pointer;
    (void) data;
    (void) completion_item;
    (void) buffer;

    weechat_hook_completion_list_add (completion,
                                      "\"" TRIGGER_HOOK_DEFAULT_CONDITIONS "\"",
                                      0,
                                      WEECHAT_LIST_POS_END);
    weechat_hook_completion_list_add (completion, "\"\"", 0,
                                      WEECHAT_LIST_POS_END);

    return WEECHAT_RC_OK;
}

/*
 * Adds default regular expression for hook to completion list.
 */

int
trigger_completion_hook_regex_cb (const void *pointer, void *data,
                                  const char *completion_item,
                                  struct t_gui_buffer *buffer,
                                  struct t_gui_completion *completion)
{
    /* make C compiler happy */
    (void) pointer;
    (void) data;
    (void) completion_item;
    (void) buffer;

    weechat_hook_completion_list_add (completion,
                                      "\"" TRIGGER_HOOK_DEFAULT_REGEX "\"",
                                      0,
                                      WEECHAT_LIST_POS_END);
    weechat_hook_completion_list_add (completion, "\"\"", 0,
                                      WEECHAT_LIST_POS_END);

    return WEECHAT_RC_OK;
}

/*
 * Adds default command for hook to completion list.
 */

int
trigger_completion_hook_command_cb (const void *pointer, void *data,
                                    const char *completion_item,
                                    struct t_gui_buffer *buffer,
                                    struct t_gui_completion *completion)
{
    /* make C compiler happy */
    (void) pointer;
    (void) data;
    (void) completion_item;
    (void) buffer;

    weechat_hook_completion_list_add (completion,
                                      "\"" TRIGGER_HOOK_DEFAULT_COMMAND "\"",
                                      0,
                                      WEECHAT_LIST_POS_END);
    weechat_hook_completion_list_add (completion, "\"\"", 0,
                                      WEECHAT_LIST_POS_END);

    return WEECHAT_RC_OK;
}

/*
 * Adds default return code(s) for hook to completion list.
 */

int
trigger_completion_hook_rc_cb (const void *pointer, void *data,
                               const char *completion_item,
                               struct t_gui_buffer *buffer,
                               struct t_gui_completion *completion)
{
    /* make C compiler happy */
    (void) pointer;
    (void) data;
    (void) completion_item;
    (void) buffer;

    trigger_completion_add_default_for_hook (completion,
                                             trigger_hook_default_rc,
                                             ",");

    return WEECHAT_RC_OK;
}

/*
 * Adds default once actions to completion list.
 */

int
trigger_completion_once_cb (void *data, const char *completion_item,
                            struct t_gui_buffer *buffer,
                            struct t_gui_completion *completion)
{
    int i;

    /* make C compiler happy */
    (void) data;
    (void) completion_item;
    (void) buffer;

    for (i = 0; i < TRIGGER_NUM_ONCE_ACTIONS; i++)
    {
        weechat_hook_completion_list_add (completion,
            trigger_once_action_string[i], 0, WEECHAT_LIST_POS_END);
    }

    return WEECHAT_RC_OK;
}


/*
 * Hooks completions.
 */

void
trigger_completion_init ()
{
    weechat_hook_completion ("trigger_names",
                             N_("triggers"),
                             &trigger_completion_triggers_cb, NULL, NULL);
    weechat_hook_completion ("trigger_names_default",
                             N_("default triggers"),
                             &trigger_completion_triggers_default_cb, NULL, NULL);
    weechat_hook_completion ("trigger_options",
                             N_("options for triggers"),
                             &trigger_completion_options_cb, NULL, NULL);
    weechat_hook_completion ("trigger_option_value",
                             N_("value of a trigger option"),
                             &trigger_completion_option_value_cb, NULL, NULL);
    weechat_hook_completion ("trigger_hooks",
                             N_("hooks for triggers"),
                             &trigger_completion_hooks_cb, NULL, NULL);
    weechat_hook_completion ("trigger_hooks_filter",
                             N_("hooks for triggers (for filter in monitor buffer)"),
                             &trigger_completion_hooks_filter_cb, NULL, NULL);
    weechat_hook_completion ("trigger_hook_arguments",
                             N_("default arguments for a hook"),
                             &trigger_completion_hook_arguments_cb, NULL, NULL);
    weechat_hook_completion ("trigger_hook_conditions",
                             N_("default conditions for a hook"),
                             &trigger_completion_hook_conditions_cb, NULL, NULL);
    weechat_hook_completion ("trigger_hook_regex",
                             N_("default regular expression for a hook"),
                             &trigger_completion_hook_regex_cb, NULL, NULL);
    weechat_hook_completion ("trigger_hook_command",
                             N_("default command for a hook"),
                             &trigger_completion_hook_command_cb, NULL, NULL);
    weechat_hook_completion ("trigger_hook_rc",
                             N_("default return codes for hook callback"),
<<<<<<< HEAD
                             &trigger_completion_hook_rc_cb, NULL, NULL);
=======
                             &trigger_completion_hook_rc_cb, NULL);
    weechat_hook_completion ("trigger_once",
                             N_("trigger once actions"),
                             &trigger_completion_once_cb, NULL);
>>>>>>> 1d3a7533
}<|MERGE_RESOLUTION|>--- conflicted
+++ resolved
@@ -438,13 +438,15 @@
  */
 
 int
-trigger_completion_once_cb (void *data, const char *completion_item,
+trigger_completion_once_cb (const void *pointer, void *data,
+                            const char *completion_item,
                             struct t_gui_buffer *buffer,
                             struct t_gui_completion *completion)
 {
     int i;
 
     /* make C compiler happy */
+    (void) pointer;
     (void) data;
     (void) completion_item;
     (void) buffer;
@@ -498,12 +500,8 @@
                              &trigger_completion_hook_command_cb, NULL, NULL);
     weechat_hook_completion ("trigger_hook_rc",
                              N_("default return codes for hook callback"),
-<<<<<<< HEAD
                              &trigger_completion_hook_rc_cb, NULL, NULL);
-=======
-                             &trigger_completion_hook_rc_cb, NULL);
     weechat_hook_completion ("trigger_once",
                              N_("trigger once actions"),
-                             &trigger_completion_once_cb, NULL);
->>>>>>> 1d3a7533
+                             &trigger_completion_once_cb, NULL, NULL);
 }